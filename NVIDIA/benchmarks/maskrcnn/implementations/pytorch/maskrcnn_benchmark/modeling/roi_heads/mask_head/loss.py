# Copyright (c) Facebook, Inc. and its affiliates. All Rights Reserved.
# Copyright (c) 2018-2019 NVIDIA CORPORATION. All rights reserved.
import torch
from torch.nn import functional as F

from maskrcnn_benchmark.layers import smooth_l1_loss
from maskrcnn_benchmark.modeling.matcher import Matcher
from maskrcnn_benchmark.structures.boxlist_ops import boxlist_iou
from maskrcnn_benchmark.modeling.utils import cat
from maskrcnn_benchmark import _C
import itertools

def project_masks_on_boxes(segmentation_masks, proposals, discretization_size):
    """
    Given segmentation masks and the bounding boxes corresponding
    to the location of the masks in the image, this function
    crops and resizes the masks in the position defined by the
    boxes. This prepares the masks for them to be fed to the
    loss computation as the targets.

    Arguments:
        segmentation_masks: an instance of SegmentationMask
        proposals: an instance of BoxList
    """
    masks = []
    M = discretization_size
    device = proposals.bbox.device
    proposals = proposals.convert("xyxy")
    assert segmentation_masks.size == proposals.size, "{}, {}".format(
        segmentation_masks, proposals
    )
    # CUDA implementation of RLE encoding needs to be fixed to support larger M
    if proposals.bbox.is_cuda and M < 32:
        polygons_list=[]
        for poly_obj in segmentation_masks.polygons:
            polygons_per_instance=[]
            for poly in poly_obj.polygons:
                polygons_per_instance.append(poly)
            polygons_list.append(polygons_per_instance)
        dense_coordinate_vec=torch.cat(list(itertools.chain(*polygons_list))).double()
        if len(polygons_list) == 0:
            return torch.empty(0, dtype=torch.float32, device=device)
        if len(polygons_list)>0:
            masks = _C.generate_mask_targets(dense_coordinate_vec, polygons_list,proposals.bbox,M)
        return masks
    else:
        proposals = proposals.bbox.to(torch.device("cpu"))
        for segmentation_mask, proposal in zip(segmentation_masks, proposals):
            # crop the masks, resize them to the desired resolution and
            # then convert them to the tensor representation,
            # instead of the list representation that was used
            cropped_mask = segmentation_mask.crop(proposal)
            scaled_mask = cropped_mask.resize((M, M))
            mask = scaled_mask.convert(mode="mask")
            masks.append(mask)
        if len(masks) == 0:
            return torch.empty(0, dtype=torch.float32, device=device)
        return torch.stack(masks, dim=0).to(device, dtype=torch.float32)

class MaskRCNNLossComputation(object):
    def __init__(self, proposal_matcher, discretization_size, label_smoothing=0.0):
        """
        Arguments:
            proposal_matcher (Matcher)
            discretization_size (int)
        """
        self.proposal_matcher = proposal_matcher
        self.discretization_size = discretization_size
        self.label_smoothing = label_smoothing

    def match_targets_to_proposals(self, proposal, target):
        match_quality_matrix = boxlist_iou(target, proposal)
        matched_idxs = self.proposal_matcher(match_quality_matrix)
        # Mask RCNN needs "labels" and "masks "fields for creating the targets
        # target = target.copy_with_fields(["labels", "masks"])
        # get the targets corresponding GT for each proposal
        # NB: need to clamp the indices because we can have a single
        # GT in the image, and matched_idxs can be -2, which goes
        # out of bounds
        #matched_targets = target[matched_idxs.clamp(min=0)]
        #matched_targets.add_field("matched_idxs", matched_idxs)
        return matched_idxs

    def prepare_targets(self, proposals, targets):
        labels = []
        masks = []
        for proposals_per_image, targets_per_image in zip(proposals, targets):
            matched_idxs = proposals_per_image.get_field("matched_idxs")
            clamped_idxs = matched_idxs.clamp(min=0)
            # generated this directly
            # matched_idxs = matched_targets.get_field("matched_idxs")

            # Grab matched labels directly
            # labels_per_image = matched_targets.get_field("labels")
            labels_per_image = proposals_per_image.get_field("labels")
            labels_per_image = labels_per_image.to(dtype=torch.int64)

            # this can probably be removed, but is left here for clarity
            # and completeness
            # neg_inds = matched_idxs == Matcher.BELOW_LOW_THRESHOLD
            # labels_per_image[neg_inds] = 0

            # mask scores are only computed on positive samples
            # positive_inds = torch.nonzero(labels_per_image > 0).squeeze(1)

            # Copy masks once instead of twice
            # NOTE: matched_idxs a mask into original array
            #       positive_inds a mask into reduced array of size matched_idxs
            # samples for mask head are all positive, no need to index with positive_inds
            segmentation_masks = targets_per_image.get_field("masks")[clamped_idxs]
            # segmentation_masks = segmentation_masks[positive_inds]

            # positive_proposals = proposals_per_image[positive_inds]

            masks_per_image = project_masks_on_boxes(
                segmentation_masks, proposals_per_image, self.discretization_size
            )

            labels.append(labels_per_image)
            masks.append(masks_per_image)

        return labels, masks

    def __call__(self, proposals, mask_logits, targets):
        """
        Arguments:
            proposals (list[BoxList])
            mask_logits (Tensor)
            targets (list[BoxList])

        Return:
            mask_loss (Tensor): scalar tensor containing the loss
        """
        labels, mask_targets = self.prepare_targets(proposals, targets)

        labels_pos = cat(labels, dim=0)
        mask_targets = cat(mask_targets, dim=0)

        # mask samples are all positive, no need to search for positive samples 
        #positive_inds = torch.nonzero(labels > 0).squeeze(1)
        #labels_pos = labels[positive_inds]

        # torch.mean (in binary_cross_entropy_with_logits) doesn't
        # accept empty tensors, so handle it separately
        if mask_targets.numel() == 0:
            return mask_logits.sum() * 0

        N, C, H, W = mask_logits.shape
	# negative sampls are already filtered out, so all samples are positive
        positive_inds = torch.arange(0, N, device = labels_pos.device)
        index_select_indices = (positive_inds * mask_logits.size(1) + labels_pos).view(-1)
        mask_logits_sampled = mask_logits.view(-1, H, W).index_select(0, index_select_indices).view(N, H, W)

        #AS: add label smoothing logic here
<<<<<<< HEAD
        if self.label_smoothing > 0.0:
            mask_targets = mask_targets * (1 - self.label_smoothing) + 0.5 * self.label_smoothing
=======

>>>>>>> 9cc93b6f
        mask_loss = F.binary_cross_entropy_with_logits(
            mask_logits_sampled, mask_targets
        )
        return mask_loss


def make_roi_mask_loss_evaluator(cfg):
    matcher = Matcher(
        cfg.MODEL.ROI_HEADS.FG_IOU_THRESHOLD,
        cfg.MODEL.ROI_HEADS.BG_IOU_THRESHOLD,
        allow_low_quality_matches=False,
    )

    loss_evaluator = MaskRCNNLossComputation(
        matcher, cfg.MODEL.ROI_MASK_HEAD.RESOLUTION, label_smoothing=cfg.MODEL.ROI_HEADS.LS
    )

    return loss_evaluator<|MERGE_RESOLUTION|>--- conflicted
+++ resolved
@@ -151,13 +151,8 @@
         index_select_indices = (positive_inds * mask_logits.size(1) + labels_pos).view(-1)
         mask_logits_sampled = mask_logits.view(-1, H, W).index_select(0, index_select_indices).view(N, H, W)
 
-        #AS: add label smoothing logic here
-<<<<<<< HEAD
         if self.label_smoothing > 0.0:
             mask_targets = mask_targets * (1 - self.label_smoothing) + 0.5 * self.label_smoothing
-=======
-
->>>>>>> 9cc93b6f
         mask_loss = F.binary_cross_entropy_with_logits(
             mask_logits_sampled, mask_targets
         )
